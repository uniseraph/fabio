package consul

import (
	"fmt"
	"log"
	"sort"
	"strings"
	"time"

	"github.com/fabiolb/fabio/config"
	"github.com/hashicorp/consul/api"
)

// ServiceMonitor generates fabio configurations from consul state.
type ServiceMonitor struct {
	client *api.Client
	config *config.Consul
	dc     string
	strict bool
}

func NewServiceMonitor(client *api.Client, config *config.Consul, dc string) *ServiceMonitor {
	return &ServiceMonitor{
		client: client,
		config: config,
		dc:     dc,
		strict: config.ChecksRequired == "all",
	}
}

// Watch monitors the consul health checks and sends a new
<<<<<<< HEAD
// configuration to the updates channel on every change.
func (w *ServiceMonitor) Watch(updates chan string) {
	var lastIndex uint64
	var q *api.QueryOptions
	for {
		if w.config.PollInterval != 0 {
			q = &api.QueryOptions{RequireConsistent: true}
			time.Sleep(w.config.PollInterval)
		} else {
			q = &api.QueryOptions{RequireConsistent: true, WaitIndex: lastIndex}
		}

=======
// configuration to the updates channnel on every change.
func (w *ServiceMonitor) Watch(updates chan string) {
	var lastIndex uint64
	for {
		q := &api.QueryOptions{RequireConsistent: true, WaitIndex: lastIndex}
>>>>>>> 92c6115f
		checks, meta, err := w.client.Health().State("any", q)
		if err != nil {
			log.Printf("[WARN] consul: Error fetching health state. %v", err)
			time.Sleep(time.Second)
			continue
		}

		log.Printf("[DEBUG] consul: Health changed to #%d", meta.LastIndex)

		// determine which services have passing health checks
		passing := passingServices(checks, w.config.ServiceStatus, w.strict)

		// build the config for the passing services
		updates <- w.makeConfig(passing)

		// remember the last state and wait for the next change
		lastIndex = meta.LastIndex
	}
}

<<<<<<< HEAD
// makeConfig determines which service instances have passing health checks
=======
// makeCconfig determines which service instances have passing health checks
>>>>>>> 92c6115f
// and then finds the ones which have tags with the right prefix to build the config from.
func (w *ServiceMonitor) makeConfig(checks []*api.HealthCheck) string {
	// map service name to list of service passing for which the health check is ok
	m := map[string]map[string]bool{}
	for _, check := range checks {
		// Make the node part of the id, because according to the Consul docs
		// the ServiceID is unique per agent but not cluster wide
		// https://www.consul.io/api/agent/service.html#id
		name, id := check.ServiceName, fmt.Sprintf("%s.%s", check.Node, check.ServiceID)

		if _, ok := m[name]; !ok {
			m[name] = map[string]bool{}
		}
		m[name][id] = true
	}

	n := w.config.ServiceMonitors
	if n <= 0 {
		n = 1
	}

	sem := make(chan int, n)
	cfgs := make(chan []string, len(m))
	for name, passing := range m {
		name, passing := name, passing
		go func() {
			sem <- 1
			cfgs <- w.serviceConfig(name, passing)
			<-sem
		}()
	}

	var config []string
	for i := 0; i < len(m); i++ {
		cfg := <-cfgs
		config = append(config, cfg...)
	}

	// sort config in reverse order to sort most specific config to the top
	sort.Sort(sort.Reverse(sort.StringSlice(config)))

	return strings.Join(config, "\n")
}

// serviceConfig constructs the config for all good instances of a single service.
func (w *ServiceMonitor) serviceConfig(name string, passing map[string]bool) (config []string) {
	if name == "" || len(passing) == 0 {
		return nil
	}

	q := &api.QueryOptions{RequireConsistent: true}
	svcs, _, err := w.client.Catalog().Service(name, "", q)
	if err != nil {
		log.Printf("[WARN] consul: Error getting catalog service %s. %v", name, err)
		return nil
	}

	env := map[string]string{
		"DC": w.dc,
	}

	for _, svc := range svcs {
		// check if this instance passed the health check
		if _, ok := passing[svc.Node+"."+svc.ServiceID]; !ok {
			continue
		}

		r := routecmd{
			svc:    svc,
			env:    env,
			prefix: w.config.TagPrefix,
		}
		cmds := r.build()

		config = append(config, cmds...)
	}
	return config
}<|MERGE_RESOLUTION|>--- conflicted
+++ resolved
@@ -29,7 +29,6 @@
 }
 
 // Watch monitors the consul health checks and sends a new
-<<<<<<< HEAD
 // configuration to the updates channel on every change.
 func (w *ServiceMonitor) Watch(updates chan string) {
 	var lastIndex uint64
@@ -41,21 +40,12 @@
 		} else {
 			q = &api.QueryOptions{RequireConsistent: true, WaitIndex: lastIndex}
 		}
-
-=======
-// configuration to the updates channnel on every change.
-func (w *ServiceMonitor) Watch(updates chan string) {
-	var lastIndex uint64
-	for {
-		q := &api.QueryOptions{RequireConsistent: true, WaitIndex: lastIndex}
->>>>>>> 92c6115f
 		checks, meta, err := w.client.Health().State("any", q)
 		if err != nil {
 			log.Printf("[WARN] consul: Error fetching health state. %v", err)
 			time.Sleep(time.Second)
 			continue
 		}
-
 		log.Printf("[DEBUG] consul: Health changed to #%d", meta.LastIndex)
 
 		// determine which services have passing health checks
@@ -69,11 +59,7 @@
 	}
 }
 
-<<<<<<< HEAD
 // makeConfig determines which service instances have passing health checks
-=======
-// makeCconfig determines which service instances have passing health checks
->>>>>>> 92c6115f
 // and then finds the ones which have tags with the right prefix to build the config from.
 func (w *ServiceMonitor) makeConfig(checks []*api.HealthCheck) string {
 	// map service name to list of service passing for which the health check is ok
