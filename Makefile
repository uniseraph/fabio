# CUR_TAG is the last git tag plus the delta from the current commit to the tag
# e.g. v1.5.5-<nr of commits since>-g<current git sha>
CUR_TAG = $(shell git describe)

# LAST_TAG is the last git tag
# e.g. v1.5.5
LAST_TAG = $(shell git describe --abbrev=0)

# VERSION is the last git tag without the 'v'
# e.g. 1.5.5
VERSION = $(shell git describe --abbrev=0 | cut -c 2-)

# GOFLAGS is the flags for the go compiler. Currently, only the version number is
# passed to the linker via the -ldflags.
GOFLAGS = -ldflags "-X main.version=$(CUR_TAG)"

# GOVERSION is the current go version, e.g. go1.9.2
GOVERSION = $(shell go version | awk '{print $$3;}')

# GORELEASER is the path to the goreleaser binary.
GORELEASER = $(shell which goreleaser)

# pin versions for CI builds
<<<<<<< HEAD
CI_CONSUL_VERSION=1.1.0
CI_VAULT_VERSION=0.10.1
CI_GO_VERSION=1.10.2
=======
CI_CONSUL_VERSION=1.0.6
CI_VAULT_VERSION=0.9.6
CI_GO_VERSION=1.10.3
>>>>>>> 2ac19922

# all is the default target
all: test

# help prints a help screen
help:
	@echo "build     - go build"
	@echo "install   - go install"
	@echo "test      - go test"
	@echo "gofmt     - go fmt"
	@echo "linux     - go build linux/amd64"
	@echo "release   - tag, build and publish release with goreleaser"
	@echo "pkg       - build, test and create pkg/fabio.tar.gz"
	@echo "clean     - remove temp files"

# build compiles fabio and the test dependencies
build: gofmt
	go build

# test runs the tests
test: build
	go test -v -test.timeout 15s `go list ./... | grep -v '/vendor/'`

# gofmt runs gofmt on the code
gofmt:
	gofmt -s -w `find . -type f -name '*.go' | grep -v vendor`

# linux builds a linux binary
linux:
	GOOS=linux GOARCH=amd64 go build -tags netgo $(GOFLAGS)

# install runs go install
install:
	go install $(GOFLAGS)

# pkg builds a fabio.tar.gz package with only fabio in it
pkg: build test
	rm -rf pkg
	mkdir pkg
	tar czf pkg/fabio.tar.gz fabio

# release tags, builds and publishes a build with goreleaser
#
# Run this in sub-shells instead of dependencies so that
# later targets can pick up the new tag value.
release:
	$(MAKE) tag
	$(MAKE) preflight docker-test gorelease homebrew docker-aliases

# preflight runs some checks before a release
preflight:
	[ "$(CUR_TAG)" == "$(LAST_TAG)" ] || ( echo "master not tagged. Last tag is $(LAST_TAG)" ; exit 1 )
	grep -q "$(LAST_TAG)" CHANGELOG.md main.go || ( echo "CHANGELOG.md or main.go not updated. $(LAST_TAG) not found"; exit 1 )

# tag tags the build
tag:
	build/tag.sh

# gorelease runs goreleaser to build and publish the artifacts
gorelease:
	[ -x "$(GORELEASER)" ] || ( echo "goreleaser not installed"; exit 1)
	GOVERSION=$(GOVERSION) goreleaser --rm-dist

# homebrew updates the brew recipe since goreleaser can only
# handle taps right now.
homebrew:
	build/homebrew.sh $(LAST_TAG)

# docker-aliases creates aliases for the docker containers
# since goreleaser doesn't handle that properly yet
docker-aliases:
	docker tag fabiolb/fabio:$(VERSION)-$(GOVERSION) magiconair/fabio:$(VERSION)-$(GOVERSION)
	docker tag fabiolb/fabio:$(VERSION)-$(GOVERSION) magiconair/fabio:latest
	docker push magiconair/fabio:$(VERSION)-$(GOVERSION)
	docker push magiconair/fabio:latest

# docker-test runs make test in a Docker container with
# pinned versions of the external dependencies
#
# We download the binaries outside the Docker build to
# cache the binaries and prevent repeated downloads since
# ADD <url> downloads the file every time.
docker-test:
	test -r consul_$(CI_CONSUL_VERSION)_linux_amd64.zip || \
		wget https://releases.hashicorp.com/consul/$(CI_CONSUL_VERSION)/consul_$(CI_CONSUL_VERSION)_linux_amd64.zip
	test -r vault_$(CI_VAULT_VERSION)_linux_amd64.zip || \
		wget https://releases.hashicorp.com/vault/$(CI_VAULT_VERSION)/vault_$(CI_VAULT_VERSION)_linux_amd64.zip
	test -r go$(CI_GO_VERSION).linux-amd64.tar.gz || \
		wget https://dl.google.com/go/go$(CI_GO_VERSION).linux-amd64.tar.gz
	docker build \
		--build-arg consul_version=$(CI_CONSUL_VERSION) \
		--build-arg vault_version=$(CI_VAULT_VERSION) \
		--build-arg go_version=$(CI_GO_VERSION) \
		-t test-fabio \
		-f Dockerfile-test \
		.
	docker run -it test-fabio make test

# codeship runs the CI on codeship
codeship:
	go version
	go env
	wget -O ~/consul.zip https://releases.hashicorp.com/consul/$(CI_CONSUL_VERSION)/consul_$(CI_CONSUL_VERSION)_linux_amd64.zip
	wget -O ~/vault.zip https://releases.hashicorp.com/vault/$(CI_VAULT_VERSION)/vault_$(CI_VAULT_VERSION)_linux_amd64.zip
	unzip -o -d ~/bin ~/consul.zip
	unzip -o -d ~/bin ~/vault.zip
	vault --version
	consul --version
	cd ~/src/github.com/fabiolb/fabio && make test

# clean removes intermediate files
clean:
	go clean
	rm -rf pkg dist fabio
	find . -name '*.test' -delete

.PHONY: all build clean codeship gofmt gorelease help homebrew install linux pkg preflight release tag test<|MERGE_RESOLUTION|>--- conflicted
+++ resolved
@@ -21,15 +21,9 @@
 GORELEASER = $(shell which goreleaser)
 
 # pin versions for CI builds
-<<<<<<< HEAD
 CI_CONSUL_VERSION=1.1.0
 CI_VAULT_VERSION=0.10.1
-CI_GO_VERSION=1.10.2
-=======
-CI_CONSUL_VERSION=1.0.6
-CI_VAULT_VERSION=0.9.6
 CI_GO_VERSION=1.10.3
->>>>>>> 2ac19922
 
 # all is the default target
 all: test
